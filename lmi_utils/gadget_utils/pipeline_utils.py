import numpy as np
import cv2
import random
import os
import json
import torch
import logging
import glob
from torch.nn import functional as F


BLACK=(0,0,0)
TWO_TO_FIFTEEN = 2**15

logging.basicConfig(level=logging.NOTSET)
logger = logging.getLogger(__name__)
logger.setLevel(logging.INFO)


@torch.no_grad()
def resize_image(im, W=None, H=None, mode='bilinear'):
    """
    args: 
        im(np array | torch.tensor): the image of the shape (H,W) or (H,W,C)
        W(int): width
        H:(int): Height
        mode(str): 'nearest' | 'linear' | 'bilinear' | 'bicubic' | 'trilinear' | 'area' | 'nearest-exact'. Default: 'bilinear'
    """
    if W is None and H is None:
        return im
    
    # get the target width and height
    h,w = im.shape[:2]
    if W is None:
        W = int(w*H/h)
    elif H is None:
        H = int(h*W/w)
    
    # convert to tensor
    is_numpy = isinstance(im, np.ndarray)
    if is_numpy:
        im = torch.from_numpy(im)
    
    # deal with 1 channel image 
    one_channel = im.ndim==2
    if one_channel:
        im = im.unsqueeze(-1)
        
    im2 = F.interpolate(im.permute(2,0,1).unsqueeze(0).float(), size=(H,W), mode=mode)
    im2 = im2.squeeze(0).permute(1,2,0).to(torch.uint8)
    
    # back to 1 channel
    if one_channel:
        im2 = im2.squeeze(-1)
    
    return im2.numpy() if is_numpy else im2


@torch.no_grad()
def fit_im_to_size(im, W=None, H=None, value=0):
    """
    description:
        pad/crop the image to the size [W,H] with BLACK pixels
    arguments:
        im(np.array or torch.Tensor): the image of the shape (H,W) or (H,W,C)
        W(int): the target width. If None, the width will not be changed
        H(int): the target height. If None, the height will not be changed
        value(int): the value to pad
    return:
        im(torch.Tensor): the padded/cropped image 
        pad_l(int): number of pixels padded to left
        pad_r(int): number of pixels padded to right
        pad_t(int): number of pixels padded to top
        pad_b(int): number of pixels padded to bottom
    """
    
    if W is None and H is None:
        return im, 0, 0, 0, 0
    h,w = im.shape[:2]
    if W is None:
        W = w
    elif H is None:
        H = h
    
    is_numpy = isinstance(im, np.ndarray)
    if is_numpy:
        im = torch.from_numpy(im)

    # deal with 1 channel image
    one_channel = im.ndim==2
    if one_channel:
        im = im.unsqueeze(-1)

    # convert to CHW format    
    im = im.permute(2, 0, 1)

    # pad/crop width
    if W >= w:
        pad_L = (W - w) // 2
        pad_R = W - w - pad_L
        im = F.pad(im, (pad_L, pad_R, 0, 0), value=value)  
    else:
        pad_L = (w - W) // 2
        pad_R = w - W - pad_L
        im = im[:, :, pad_L:-pad_R]
        pad_L *= -1
        pad_R *= -1

    # pad/crop height
    if H >= h:
        pad_T = (H - h) // 2
        pad_B = H - h - pad_T
        im = F.pad(im, (0, 0, pad_T, pad_B), value=value)
    else:
        pad_T = (h - H) // 2
        pad_B = h - H - pad_T
        im = im[:, pad_T:-pad_B, :]
        pad_T *= -1
        pad_B *= -1

    # convert back to HWC format
    im = im.permute(1, 2, 0)
    
    # back to 1 channel
    if one_channel:
        im = im.squeeze(-1)

    if is_numpy:
        im = im.numpy()
    return im, pad_L, pad_R, pad_T, pad_B


def uint16_to_int16(profile):
    """
    convert uint16 profile image to int16
    """
    is_numpy = isinstance(profile, np.ndarray)
    if is_numpy:
        profile = torch.from_numpy(profile)
        
    if profile.dtype != torch.uint16:
        raise Exception(f'input should be uint16, got {profile.dtype}')
    
    profile = profile.to(torch.int32) - torch.tensor(TWO_TO_FIFTEEN,dtype=torch.int32)
    profile = profile.to(torch.int16)
    return profile.numpy() if is_numpy else profile


@torch.no_grad()
def profile_to_3d(profile, resolution, offset):
    """
    convert profile image to 3d sensor space
    args:
        profile(np array | tensor): the profile image
        resolution(tuple): (x_resolution, y_resolution, z_resolution)
        offset(tuple): (x_offset, y_offset, z_offset)
    return:
        X: the x coordinates in 3d space, same shape as profile
        Y: the y coordinates in 3d space, same shape as profile
        Z: the z coordinates in 3d space, same shape as profile
        mask: the mask of the profile image to remove background
    """
    is_numpy = isinstance(profile, np.ndarray)
    
    # convert to tensor
    if is_numpy:
        profile = torch.from_numpy(profile)
    resolution = torch.from_numpy(np.array(resolution)).to(profile.device)
    offset = torch.from_numpy(np.array(offset)).to(profile.device)
        
    if profile.dtype != torch.int16:
        raise Exception(f'profile.dtype should be int16, got {profile.dtype}')
    
    h,w = profile.shape[:2]
    x1,y1 = 0,0
    x2,y2 = w,h
    mask = profile != -TWO_TO_FIFTEEN
    x_range = torch.arange(x1,x2,device=profile.device)
    y_range = torch.arange(y1,y2,device=profile.device)
    xx, yy = torch.meshgrid(x_range, y_range, indexing='xy')
    X = offset[0] + xx * resolution[0]
    Y = offset[1] + yy * resolution[1]
    Z = offset[2] + profile*resolution[2]
    
    if is_numpy:
        X = X.numpy()
        Y = Y.numpy()
        Z = Z.numpy()
        mask = mask.numpy()
    return X,Y,Z,mask


def pts_to_3d(pts, profile, resolution, offset):
    """
    convert list of 2d pixel locations to 3d sensor space
    args:
        pts(numpy | tensor): array of (x,y) points, with shape of Nx2
        profile(same type as pts): the profile image
        resolution(tuple): (x_resolution, y_resolution, z_resolution)
        offset(tuple): (x_offset, y_offset, z_offset)
    """
    if type(pts) != type(profile):
        raise Exception(f'pts and profile should have the same type, got {type(pts)} and {type(profile)}')
    
    is_numpy = isinstance(pts, np.ndarray)
    if is_numpy:
        pts = torch.from_numpy(pts)
        profile = torch.from_numpy(profile)
    offset = torch.from_numpy(np.array(offset)).to(pts.device)
    resolution = torch.from_numpy(np.array(resolution)).to(pts.device)
    
    if pts.device != profile.device:
        raise Exception(f'device of pts and profile should be the same, got {pts.device} and {profile.device}')
    if pts.ndim!=2 or pts.shape[1]!=2:
        raise Exception(f'shape of pts should be Nx2, got {pts.shape}')
    if profile.dtype != torch.int16:
        raise Exception(f'profile.dtype should be int16, got {profile.dtype}')
    
    pts = pts.to(torch.int32)
    Xs = pts[:,0]
    Ys = pts[:,1]
    
    nx = offset[0] + Xs * resolution[0]
    ny = offset[1] + Ys * resolution[1]
    nz = offset[2] + profile[Ys,Xs]*resolution[2]
    xyz = torch.stack([nx,ny,nz],dim=1)
    
    return xyz.numpy() if is_numpy else xyz


def plot_one_box(box, img, mask=None, mask_threshold:float=0.0, color=None, label=None, line_thickness=None):
    """
    description: Plots one bounding box and mask (optinal) on image img,
                 this function comes from YoLov5 project.
    param: 
        box:    a box likes [x1,y1,x2,y2]
        img:    a opencv image object in BGR format
        mask:   a binary mask for the box
        color:  color to draw rectangle, such as (0,255,0)
        label:  str
        line_thickness: int
    return:
        no return
    """
    tl = (
        line_thickness or round(0.002 * (img.shape[0] + img.shape[1]) / 2) + 1
    )  # line/font thickness
    color = color or [random.randint(0, 255) for _ in range(3)]
    
    if isinstance(box, list):
        box = np.array([x for x in box])
    if torch.is_tensor(mask):
        mask = mask.cpu().numpy()
        
    x1,y1,x2,y2 = box.astype(int)
    c1, c2 = (x1, y1), (x2, y2)
    cv2.rectangle(img, c1, c2, color, thickness=tl, lineType=cv2.LINE_AA)
    if mask is not None:
        # mask *= 255
        m = mask>mask_threshold
        blended = (0.4 * np.array(color,dtype=float) + 0.6 * img[m]).astype(np.uint8)
        img[m] = blended
    if label:
        tf = max(tl - 1, 1)  # font thickness
        t_size = cv2.getTextSize(label, 0, fontScale=tl / 4, thickness=tf)[0]
        c2 = c1[0] + t_size[0], c1[1] - t_size[1] - 3
        cv2.rectangle(img, c1, c2, color, -1, cv2.LINE_AA)  # filled
        cv2.putText(
            img,
            label,
            (c1[0], c1[1] - 2),
            0,
            tl / 4,
            [225, 255, 255],
            thickness=tf,
            lineType=cv2.LINE_AA,
        )


def plot_one_rbox(box, img, color=None, label=None, line_thickness=None):
    """
    description: Plots one bounding rotated bbox on image img
    param: 
        box:    a box likes [[x,y],[x,y],[x,y],[x,y]]
        img:    a opencv image object in BGR format
        mask:   a binary mask for the box
        color:  color to draw polygon, such as (0,255,0)
        label:  str
        line_thickness: int
    return:
        no return
    """
    tl = (
        line_thickness or round(0.002 * (img.shape[0] + img.shape[1]) / 2) + 1
    )  # line/font thickness
    color = color or [random.randint(0, 255) for _ in range(3)]
    
    if len(box) != 4:
        raise Exception(f'box should be a list of 4 points, got {len(box)} points')
    if isinstance(box, list):
        box = np.array(box)
    box = box.astype(int)
    
    cv2.polylines(img, [box], isClosed=True, color=color, thickness=tl)
        
    if label:
        highest_point = min(box, key=lambda point: point[1])
        text_position = (highest_point[0], highest_point[1] - 10)
        
        if text_position[1] < 0:  # If the text would be outside the image, move it below the lowest point instead
            lowest_point = max(box, key=lambda point: point[1])
            text_position = (lowest_point[0], lowest_point[1] + 20)
        
        tf = max(tl - 1, 1)  # font thickness
        t_size = cv2.getTextSize(label, 0, fontScale=tl / 4, thickness=tf)[0]
        cv2.rectangle(img, text_position, (text_position[0] + t_size[0], text_position[1] - t_size[1] - 3), color, -1, cv2.LINE_AA)  # filled
        cv2.putText(
            img,
            label,
            text_position,
            0,
            tl / 4,
            [225, 255, 255],
            thickness=tf,
            lineType=cv2.LINE_AA,
        )


@torch.no_grad()
def revert_mask_to_origin(mask, operations:list):
    """
    This func reverts a single mask image according to the operations list IN ORDER.
    The operations list contains items as dictionary. The items are listed as follows: 
        1. <pad: [pad_left_pixels, pad_right_pixels, pad_top_pixels, pad_bottom_pixels]> 
        2. <resize: [resized_w, resized_h, orig_w, orig_h]>
        3. <flip: [flip left right, flip up down, im width, im height]>
    """
    for operator in reversed(operations):
        if 'resize' in operator:
            _,_,nw,nh = operator['resize']
            mask = resize_image(mask,nw,nh)
        if 'pad' in operator:
            h,w = mask.shape[:2]
            pad_L,pad_R,pad_T,pad_B = operator['pad']
            nw,nh = w-pad_L-pad_R,h-pad_T-pad_B
<<<<<<< HEAD
            mask2,_,_,_,_ = fit_array_to_size(mask2,nw,nh)
        if 'flip' in operator:
            lr,ud,im_w,im_h = operator['flip']
            if lr:
                mask2 = cv2.flip(mask2,1)
            if ud:
                mask2 = cv2.flip(mask2,0)
    return mask2
=======
            mask,_,_,_,_ = fit_im_to_size(mask,nw,nh)
    return mask
>>>>>>> cbccb918


def revert_masks_to_origin(masks, operations:list):
    results = []
    if len(masks)==0:
        return results
    is_tensor = isinstance(masks[0], torch.Tensor)
    is_numpy = isinstance(masks, np.ndarray)
    for m in masks:
        results.append(revert_mask_to_origin(m, operations))
    if is_tensor:
        return torch.stack(results)
    return np.stack(results) if is_numpy else results


@torch.no_grad()
def revert_to_origin(pts, operations:list):
    """
    revert the points to original image space.
    This func executes operations in the REVERSED order.
    The operations list contains items as dictionary. The supported items are listed following: 
        1. <stretch: [stretch_ratio_x, stretch_ratio_y]>
        2. <pad: [pad_left, pad_right, pad_top, pad_bottom]> 
        3. <resize: [resized_w, resized_h, orig_w, orig_h]>
        4. <flip>: [flip left-right (True/False), flip up-down (True/False), image width, image height]
    args:
        pts: Nx2 or Nx4, where each row =(X_i,Y_i)
        operations : list of dict
    """
<<<<<<< HEAD

    def revert(x,y, operations):
        nx,ny = x,y
        for operator in reversed(operations):
            if 'resize' in operator:
                tw,th,orig_w,orig_h = operator['resize']
                r = [tw/orig_w,th/orig_h]
                nx,ny = nx/r[0], ny/r[1]
            if 'pad' in operator:
                pad_L,pad_R,pad_T,pad_B = operator['pad']
                nx,ny = nx-pad_L,ny-pad_T
            if 'stretch' in operator:
                s = operator['stretch']
                nx,ny = nx/s[0], ny/s[1]
            if 'flip' in operator:
                lr,ud,im_w,im_h = operator['flip']
                if lr:
                    nx = im_w-nx
                if ud:
                    ny = im_h-ny
            if verbose:
                logger.info(f'after {operator}, pt: {x:.2f},{y:.2f} -> {nx:.2f},{ny:.2f}')
        nx = round(nx)
        ny = round(ny)
        return [max(nx,0),max(ny,0)]

    pts2 = []
    if isinstance(pts, list):
        pts = np.array(pts)
    for pt in pts:
        if len(pt)==0:
            continue
        if len(pt)==2:
            x,y = pt
            pts2.append(revert(x,y,operations))
        elif len(pt)==4:
            x1,y1,x2,y2 = pt
            pts2.append(revert(x1,y1,operations)+revert(x2,y2,operations))
=======
    is_tensor = isinstance(pts, torch.Tensor)
    is_numpy = isinstance(pts, np.ndarray)
    if not is_tensor:
        pts = torch.from_numpy(pts) if is_numpy else torch.as_tensor(pts)
    
    r,c = pts.shape
    if c!=2 and c!=4:
        raise Exception(f'supports pts Nx2 or Nx4. Got shape: {pts.shape}')
    for op in reversed(operations):
        if 'resize' in op:
            tw,th,orig_w,orig_h = op['resize']
            r = torch.tensor([tw/orig_w,th/orig_h],device=pts.device)
            if c==4:
                r = r.repeat(2).unsqueeze(0)
            pts = pts/r
        elif 'pad' in op:
            pad_L,pad_R,pad_T,pad_B = op['pad']
            p = torch.tensor([pad_L,pad_T],device=pts.device)
            if c==4:
                p = p.repeat(2).unsqueeze(0)
            pts = pts - p
        elif 'stretch' in op:
            s = torch.tensor(op['stretch'],device=pts.device)
            if c==4:
                s = s.repeat(2).unsqueeze(0)
            pts = pts/s
>>>>>>> cbccb918
        else:
            raise Exception(f'unsupported operation: {op}')
            
    pts = pts.round().clamp(min=0)
    if is_tensor:
        return pts
    return pts.numpy() if is_numpy else pts.tolist()


def apply_operations(pts:np.ndarray, operations:list):
    """
    apply operations to pts.
    The operations list contains each item as a dictionary. The items are listed as follows: 
        1. <stretch: [stretch_ratio_x, stretch_ratio_y]>
        2. <pad: [pad_left_pixels, pad_right_pixels, pad_top_pixels, pad_bottom_pixels]> 
        3. <resize: [resized_w, resized_h, orig_w, orig_h]>
    args:
        pts: Nx2 or Nx4, where each row =(X_i,Y_i)
        operations : list of dict
    """
    new_ops = []
    for op in operations:
        if 'resize' in op:
            tw,th,orig_w,orig_h = op['resize']
            tmp = {'resize': [orig_w,orig_h,tw,th]}
        elif 'pad' in op:
            pad_L,pad_R,pad_T,pad_B = op['pad']
            tmp = {'pad': [-pad_L,-pad_R,-pad_T,-pad_B]}
        elif 'stretch' in op:
            sx,sy = op['stretch']
            tmp = {'stretch': [1/sx,1/sy]}
        else:
            raise Exception(f'unsupported operation: {op}')
        new_ops.append(tmp)
    return revert_to_origin(pts, new_ops[::-1])
    
    
    
def convert_key_to_int(dt):
    """
    convert the class map <id, class name> to integer class id
    """
    return {int(k):dt[k] for k in dt}  


def val_to_key(dt):
    return {dt[k]:k for k in dt}

    
def get_img_path_batches(batch_size, img_dir, fmt='png'):
    ret = []
    batch = []
    cnt_images = 0
    for root, dirs, files in os.walk(img_dir):
        for name in files:
            if name.find(f'.{fmt}')==-1:
                continue
            if len(batch) == batch_size:
                ret.append(batch)
                batch = []
            batch.append(os.path.join(root, name))
            cnt_images += 1
    logger.info(f'loaded {cnt_images} files')
    if len(batch) > 0:
        ret.append(batch)
    return ret


def get_gadget_img_batches(batch_size, profile_dir, intensity_dir, fmt='png'):
    profile_list = glob.glob(os.path.join(profile_dir,"*."+fmt))
    intensity_list = glob.glob(os.path.join(intensity_dir,"*."+fmt))

    profile_list.sort()
    intensity_list.sort()

    ret = []
    batch = []
    cnt_images = 0
    for profile, intensity in zip(profile_list, intensity_list):
        if len(batch) == batch_size:
            ret.append(batch)
            batch = []
        batch.append({"profile":profile, "intensity":intensity})
        cnt_images += 1
    logger.info(f'loaded {cnt_images} files')
    if len(batch) > 0:
        ret.append(batch)
    return ret


def load_pipeline_def(filepath):
    with open(filepath) as f:
        dt_all = json.load(f)
        l = dt_all['configs_def']
        kwargs = {}
        for dt in l:
            kwargs[dt['name']] = dt['default_value']
    return kwargs<|MERGE_RESOLUTION|>--- conflicted
+++ resolved
@@ -335,6 +335,7 @@
         2. <resize: [resized_w, resized_h, orig_w, orig_h]>
         3. <flip: [flip left right, flip up down, im width, im height]>
     """
+    is_numpy = isinstance(mask, np.ndarray)
     for operator in reversed(operations):
         if 'resize' in operator:
             _,_,nw,nh = operator['resize']
@@ -343,19 +344,17 @@
             h,w = mask.shape[:2]
             pad_L,pad_R,pad_T,pad_B = operator['pad']
             nw,nh = w-pad_L-pad_R,h-pad_T-pad_B
-<<<<<<< HEAD
-            mask2,_,_,_,_ = fit_array_to_size(mask2,nw,nh)
+            mask,_,_,_,_ = fit_im_to_size(mask,nw,nh)
         if 'flip' in operator:
+            # numpy is faster than torch.flip
             lr,ud,im_w,im_h = operator['flip']
-            if lr:
-                mask2 = cv2.flip(mask2,1)
-            if ud:
-                mask2 = cv2.flip(mask2,0)
-    return mask2
-=======
-            mask,_,_,_,_ = fit_im_to_size(mask,nw,nh)
+            if not is_numpy:
+                mask = mask.numpy()
+            mask = mask[:,::-1]
+            mask = mask[::-1]
+            if not is_numpy:
+                mask = torch.from_numpy(mask)
     return mask
->>>>>>> cbccb918
 
 
 def revert_masks_to_origin(masks, operations:list):
@@ -385,54 +384,15 @@
         pts: Nx2 or Nx4, where each row =(X_i,Y_i)
         operations : list of dict
     """
-<<<<<<< HEAD
-
-    def revert(x,y, operations):
-        nx,ny = x,y
-        for operator in reversed(operations):
-            if 'resize' in operator:
-                tw,th,orig_w,orig_h = operator['resize']
-                r = [tw/orig_w,th/orig_h]
-                nx,ny = nx/r[0], ny/r[1]
-            if 'pad' in operator:
-                pad_L,pad_R,pad_T,pad_B = operator['pad']
-                nx,ny = nx-pad_L,ny-pad_T
-            if 'stretch' in operator:
-                s = operator['stretch']
-                nx,ny = nx/s[0], ny/s[1]
-            if 'flip' in operator:
-                lr,ud,im_w,im_h = operator['flip']
-                if lr:
-                    nx = im_w-nx
-                if ud:
-                    ny = im_h-ny
-            if verbose:
-                logger.info(f'after {operator}, pt: {x:.2f},{y:.2f} -> {nx:.2f},{ny:.2f}')
-        nx = round(nx)
-        ny = round(ny)
-        return [max(nx,0),max(ny,0)]
-
-    pts2 = []
-    if isinstance(pts, list):
-        pts = np.array(pts)
-    for pt in pts:
-        if len(pt)==0:
-            continue
-        if len(pt)==2:
-            x,y = pt
-            pts2.append(revert(x,y,operations))
-        elif len(pt)==4:
-            x1,y1,x2,y2 = pt
-            pts2.append(revert(x1,y1,operations)+revert(x2,y2,operations))
-=======
     is_tensor = isinstance(pts, torch.Tensor)
     is_numpy = isinstance(pts, np.ndarray)
     if not is_tensor:
         pts = torch.from_numpy(pts) if is_numpy else torch.as_tensor(pts)
     
+    if pts.ndim!=2 or (pts.shape[1]!=2 and pts.shape[1]!=4):
+        raise Exception(f'pts should be Nx2 or Nx4, got shape: {pts.shape}')
+    
     r,c = pts.shape
-    if c!=2 and c!=4:
-        raise Exception(f'supports pts Nx2 or Nx4. Got shape: {pts.shape}')
     for op in reversed(operations):
         if 'resize' in op:
             tw,th,orig_w,orig_h = op['resize']
@@ -451,7 +411,12 @@
             if c==4:
                 s = s.repeat(2).unsqueeze(0)
             pts = pts/s
->>>>>>> cbccb918
+        elif 'flip' in op:
+            lr,ud,im_w,im_h = op['flip']
+            if lr:
+                pts[:,0] = im_w - pts[:,0]
+            if ud:
+                pts[:,1] = im_h - pts[:,1]
         else:
             raise Exception(f'unsupported operation: {op}')
             
@@ -462,6 +427,7 @@
 
 
 def apply_operations(pts:np.ndarray, operations:list):
+    
     """
     apply operations to pts.
     The operations list contains each item as a dictionary. The items are listed as follows: 
@@ -483,6 +449,9 @@
         elif 'stretch' in op:
             sx,sy = op['stretch']
             tmp = {'stretch': [1/sx,1/sy]}
+        elif 'flip' in op:
+            lr,ud,im_w,im_h = op['flip']
+            tmp = {'flip': [lr,ud,im_w,im_h]}
         else:
             raise Exception(f'unsupported operation: {op}')
         new_ops.append(tmp)
